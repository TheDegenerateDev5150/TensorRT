#include "core/conversion/conversion.h"
#include <torch/torch.h>
#include <sstream>
#include "core/conversion/conversionctx/ConversionCtx.h"
#include "core/conversion/converters/converters.h"
#include "core/conversion/evaluators/evaluators.h"
#include "core/conversion/var/Var.h"
#include "core/util/prelude.h"

#include "c10/util/intrusive_ptr.h"
#include "core/conversion/converters/converter_util.h"
#include "core/conversion/tensorcontainer/TensorContainer.h"
#include "core/util/trt_util.h"

namespace torch_tensorrt {
namespace core {
namespace conversion {

// Defined in core/conversion/conversion_ignorelist.cpp
bool isNodeConversionIgnored(const torch::jit::Node* n);

bool OpSupported(const torch::jit::Node* n) {
  return evaluators::shouldEvalAtConversionTime(n) || converters::node_is_convertable(n);
}

c10::optional<torch::jit::IValue> EvaluateNode(ConversionCtx* ctx, const torch::jit::Node* n, int level, int limit) {
  // Check to see if you can just go through and eval all of these AOT (saves
  // the recursion) Also probably a better way to deal with the two error cases;
  TORCHTRT_CHECK(
      level < limit,
      "Failed to evaluate node: " << *n << "Reason: Exceeded evaluation stack limit (limit=" << limit << ")");

  LOG_DEBUG(ctx->logger, "Evaluating " << util::node_info(n));
  evaluators::kwargs eval_args;
  for (auto eval_in : n->inputs()) {
    if (eval_args.find(eval_in) != eval_args.end()) {
      // No need to evaluate nodes that already have been entered in the
      // args dict
      continue;
    }
    if (ctx->evaluated_value_map.find(eval_in) != ctx->evaluated_value_map.end()) {
      eval_args[eval_in] = &(ctx->evaluated_value_map[eval_in]);
    } else if (ctx->value_tensor_map.find(eval_in) != ctx->value_tensor_map.end()) {
      eval_args[eval_in] = ctx->value_tensor_map[eval_in];
    } else if (evaluators::shouldEvalAtConversionTime(eval_in->node())) {
      auto result = EvaluateNode(ctx, eval_in->node(), level++, limit);
      if (result) {
        // WARN: If the converter returns None then should pass through
        // but if repeated dep this section will get called each time
        auto val = result.value();
        if (val.isCustomClass()) {
          auto cont = val.toCustomClass<TensorContainer>();
          ctx->AssociateValueAndTensor(eval_in, cont->tensor());
          eval_args[eval_in] = ctx->value_tensor_map[eval_in];
        } else {
          ctx->AssociateValueAndIValue(eval_in, val);
          eval_args[eval_in] = &(ctx->evaluated_value_map[eval_in]);
        }
      }
    } else {
      TORCHTRT_THROW_ERROR(
          "Failed to evaluate node: " << *n << "Reason: Node inputs cannot be evaluated at conversion time\n"
                                      << "File a bug: https://www.github.com/NVIDIA/Torch-TensorRT/issues");
      return {};
    }
  }
  auto eval = evaluators::EvalNode(n, eval_args);
  return eval;
}

void AddLayer(ConversionCtx* ctx, const torch::jit::Node* n) {
  LOG_INFO(ctx->logger, "Adding Layer " << util::node_info(n) << " (ctx.AddLayer)");
  converters::args node_args;
  for (auto input : n->inputs()) {
    auto input_node = input->node();
    if (ctx->value_tensor_map.find(input) != ctx->value_tensor_map.end()) {
      // Node input already has a coresponding tensor
      LOG_DEBUG(ctx->logger, "Node input is an already converted tensor");
      node_args.push_back(ctx->value_tensor_map[input]);
    } else if (ctx->evaluated_value_map.find(input) != ctx->evaluated_value_map.end()) {
      // Node input is a value that has already been evaluated
      LOG_DEBUG(ctx->logger, "Node input is a result of a previously evaluated value");
      node_args.push_back(&(ctx->evaluated_value_map[input]));
    } else if (evaluators::shouldEvalAtConversionTime(input_node)) {
      // Node input is a node that needs to be evaluated before
      // the node can be converted
      LOG_DEBUG(ctx->logger, "Node input is a value that needs to be evaluated");
      auto eval = EvaluateNode(ctx, input_node);
      if (eval) {
        if (!eval.value().isTensor()) {
          LOG_DEBUG(ctx->logger, "Found the value to be: " << eval.value());
          if (eval.value().isTuple() && eval.value().toTuple()->elements().size() == 1) {
            eval.value() = {eval.value().toTuple()->elements()[0]};
          }
        } else {
          LOG_DEBUG(ctx->logger, "Found the value to be a tensor (shape " << eval.value().toTensor().sizes() << ')');
        }
        ctx->AssociateValueAndIValue(input, eval.value());
        node_args.push_back(&(ctx->evaluated_value_map[input]));
      } else {
        LOG_DEBUG(ctx->logger, "Found the value is None");
        node_args.push_back(Var());
      }
    } else {
      // Node input has not been converted yet or is a prim op
      TORCHTRT_THROW_ERROR(
          "Unable to retrieve all node inputs for node: "
          << util::node_info(n) << " (ctx.AddLayer)\nSpecifically failed to retrieve value for input: %"
          << input->debugName());
    }
  }

  if (n->inputs().size() != node_args.size()) {
    TORCHTRT_THROW_ERROR("Unable to retrieve all node inputs for node: " << *n);
  }

  auto schema = n->maybeSchema();
  TORCHTRT_CHECK(schema, "Unable to get schema for Node " << util::node_info(n) << " (conversion.AddLayer)");

  auto converter = converters::get_node_converter_for(schema);
  TORCHTRT_CHECK(
      converter,
      "Unable to convert node: "
          << util::node_info(n) << " (conversion.AddLayer)\nSchema: " << *schema << "\nConverter for " << schema->name()
          << " requested, but no such converter was found.\nIf you need a converter for this operator, you can try implementing one yourself\n"
          << "or request a converter: https://www.github.com/NVIDIA/Torch-TensorRT/issues");

  TORCHTRT_CHECK(
      converter(ctx, n, node_args),
      "Converter for " << *schema << " failed to convert node: " << util::node_info(n)
                       << "please report this error to https://www.github.com/NVIDIA/Torch-TensorRT/issues");
}

void AddInputs(
    ConversionCtx* ctx,
    c10::ArrayRef<const torch::jit::Value*> inputs,
    std::unordered_map<const torch::jit::Value*, ir::Input>& input_specs) {
  std::vector<const torch::jit::Value*> input_tensors;
  for (auto in : inputs) {
    // Disregarding inputs that are not tensors
    //
    // Ex.
    // self.1:__torch__.alexnet -> ignored
    // input.1:Tensor -> used
    if (in->type()->isSubtypeOf(c10::TensorType::get()) &&
        ctx->evaluated_value_map.find(in) == ctx->evaluated_value_map.end()) {
      input_tensors.push_back(in);
    }
  }

  std::stringstream ss;
  ss << "Input Dimension Specs: {" << std::endl;
  for (auto i : input_specs) {
    ss << "    " << i.first->debugName() << " : " << i.second << ",";
  }
  ss << '}';
  auto dbg_str = ss.str();
  LOG_DEBUG(ctx->logger, dbg_str);

  auto profile = ctx->builder->createOptimizationProfile();

  for (auto input : input_tensors) {
    const torch::jit::Value* in = input;
    TORCHTRT_CHECK(
        input_specs.find(in) != input_specs.end(),
        "Cannot find an input spec associated with input: " << in->debugName());
    ir::Input& spec = input_specs.find(in)->second;

    std::string name = std::string("input_") + std::to_string(ctx->num_inputs);
    LOG_INFO(
        ctx->logger,
        "Adding Input " << in->debugName() << " (named: " << name << "): " << spec
                        << " in engine (conversion.AddInputs)");

    auto trt_in = ctx->net->addInput(name.c_str(), spec.dtype, spec.input_shape);
    TORCHTRT_CHECK(trt_in, "Failed to add input node: " << in->debugName() << " (conversion.AddInputs)");
    trt_in->setAllowedFormats(1U << static_cast<int>(spec.format));

    profile->setDimensions(trt_in->getName(), nvinfer1::OptProfileSelector::kMIN, spec.min);
    profile->setDimensions(trt_in->getName(), nvinfer1::OptProfileSelector::kOPT, spec.opt);
    profile->setDimensions(trt_in->getName(), nvinfer1::OptProfileSelector::kMAX, spec.max);

    if (spec.input_is_dynamic) {
      ctx->input_is_dynamic = true;
    }

    ctx->value_tensor_map[in] = trt_in;
    ctx->num_inputs += 1;
  }

  TORCHTRT_CHECK(
      profile->isValid(),
      "Optimization profile is invalid, please check the input range provided (conversion.AddInputs)");

  ctx->cfg->addOptimizationProfile(profile);
#if NV_TENSORRT_MAJOR > 7 || (NV_TENSORRT_MAJOR == 7 && NV_TENSORRT_MINOR >= 1)
  if (ctx->enabled_precisions.find(nvinfer1::DataType::kINT8) != ctx->enabled_precisions.end()) {
    ctx->cfg->setCalibrationProfile(profile);
  }
#endif
}

void MarkOutputs(ConversionCtx* ctx, at::ArrayRef<const torch::jit::Value*> outputs) {
  for (auto out : outputs) {
    auto it = ctx->value_tensor_map.find(out);
    if (it == ctx->value_tensor_map.end()) {
      if (ctx->evaluated_value_map.find(out) != ctx->evaluated_value_map.end()) {
        auto out_ivalue = ctx->evaluated_value_map[out];
        if (out_ivalue.isCustomClass()) {
          std::string name = std::string("output_") + std::to_string(ctx->num_outputs);
          auto output_container = out_ivalue.toCustomClass<TensorContainer>();
          nvinfer1::ITensor* out_tensor = output_container.get()->tensor();
          out_tensor->setName(name.c_str());
          ctx->net->markOutput(*out_tensor);
          LOG_INFO(
              ctx->logger, "Marking Output " << out->debugName() << " named " << name << " in engine (ctx.MarkOutput)");
          ctx->num_outputs += 1;
        } else if (out_ivalue.isTuple()) {
          TORCHTRT_THROW_ERROR("Tuple type. Only a single tensor or a TensorList type is supported.");
        } else if (out_ivalue.isList()) {
          TORCHTRT_THROW_ERROR("List type. Only a single tensor or a TensorList type is supported.");
        } else if (out_ivalue.isScalar()) {
          TORCHTRT_THROW_ERROR("Scalar type. Only a single tensor or a TensorList type is supported.");
        } else if (out_ivalue.isTensor()) {
          // prim::NumToTensor will go to here
          std::string name = std::string("output_") + std::to_string(ctx->num_outputs);
          auto out_tensor = converters::tensor_to_const(ctx, out_ivalue.toTensor(), "");
          out_tensor->setName(name.c_str());
          ctx->net->markOutput(*out_tensor);
          LOG_INFO(
              ctx->logger, "Marking Output " << out->debugName() << " named " << name << " in engine (ctx.MarkOutput)");
          ctx->num_outputs += 1;
        } else {
          TORCHTRT_THROW_ERROR("Unknown output type. Only a single tensor or a TensorList type is supported.");
        }
      }
    } else {
      bool setOutput = false;
      auto num_inputs = ctx->net->getNbInputs();
      auto out_tensor = it->second;
      std::string name = std::string("output_") + std::to_string(ctx->num_outputs);

      // Check if the output tensor is one of the inputs to the network. If so, apply an identity layer to it.
      for (int64_t i = 0; i < num_inputs; i++) {
        if (out_tensor == ctx->net->getInput(i)) {
          LOG_DEBUG(
              "One of the inputs named "
              << ctx->net->getInput(i)->getName()
              << " to the network is marked as an output tensor. Applying an identity layer and marking this tensor as output");
          auto id_out_tensor = converters::applyIdentityOp(ctx, out_tensor, name);
          ctx->net->markOutput(*id_out_tensor);
          setOutput = true;
        }
      }

      if (!setOutput) {
        out_tensor->setName(name.c_str());
        ctx->net->markOutput(*out_tensor);
      }
      LOG_INFO(
          ctx->logger, "Marking Output " << out->debugName() << " named " << name << " in engine (ctx.MarkOutput)");
      ctx->num_outputs += 1;
    }
  }
}

void AddParamsToCtxValueMap(ConversionCtx* ctx, ir::StaticParams& params) {
  for (auto p : params) {
    ctx->evaluated_value_map[p.first] = std::move(p.second);
  }
}

void EvaluateLoopBlock(ConversionCtx* ctx, const torch::jit::Node* n);

void MapIValues(
    ConversionCtx* ctx,
    c10::ArrayRef<const torch::jit::Value*> in_list,
    c10::ArrayRef<const torch::jit::Value*> out_list,
    int64_t in_offset,
    int64_t out_offset) {
  std::vector<std::pair<const torch::jit::Value*, const torch::jit::Value*>> input_output_pairs;
  std::transform(
      in_list.begin() + in_offset,
      in_list.end(),
      out_list.begin() + out_offset,
      std::back_inserter(input_output_pairs),
      [](auto in, auto out) { return std::make_pair(in, out); });

  for (auto p : input_output_pairs) {
    if (ctx->evaluated_value_map.find(p.first) != ctx->evaluated_value_map.end()) {
      auto input = ctx->evaluated_value_map[p.first];
      ctx->evaluated_value_map[p.second] = torch::jit::IValue(input);
    } else if (ctx->value_tensor_map.find(p.first) != ctx->value_tensor_map.end()) {
      auto input = ctx->value_tensor_map[p.first];
      ctx->value_tensor_map[p.second] = input;
    } else {
      TORCHTRT_THROW_ERROR(
          "Cannot find Value " << p.first->debugName() << " either evaluated values or tensor maps (MapIValues)");
    }
  }
}

void EvaluateConditionalBlock(ConversionCtx* ctx, const torch::jit::Node* n, bool contained_in_loop = false) {
  bool output_type_includes_tensor = false;
  for (auto o : n->outputs()) {
    if (o->type()->isSubtypeOf(c10::TensorType::get())) {
      output_type_includes_tensor = true;
    }
  }
  TORCHTRT_CHECK(
      !(contained_in_loop && output_type_includes_tensor),
      "Torch-TensorRT.TorchScript currently cannot compile conditionals within loops");

  auto condition = ctx->evaluated_value_map[n->input(0)].toBool();
  LOG_DEBUG(ctx->logger, "(Conditional Evaluation) Evaluating block " << (int)condition);
  auto b = condition ? n->blocks()[0] : n->blocks()[1];

  for (const auto bn : b->nodes()) {
    if (bn->kind() == torch::jit::prim::Loop) {
      EvaluateLoopBlock(ctx, bn);
    } else if (bn->kind() == torch::jit::prim::If) {
      EvaluateConditionalBlock(ctx, bn, contained_in_loop);
    } else if (evaluators::shouldEvalAtConversionTime(bn)) {
      auto eval = EvaluateNode(ctx, bn);
      if (!eval.value().isTensor()) {
        LOG_DEBUG(ctx->logger, "(Conditional Evaluation) Found the value to be: " << eval.value());
        if (eval.value().isTuple() && eval.value().toTuple()->elements().size() == 1) {
          eval.value() = {eval.value().toTuple()->elements()[0]};
        }
      } else {
        LOG_DEBUG(
            ctx->logger,
            "(Conditional Evaluation) Found the value to be a tensor (shape " << eval.value().toTensor().sizes()
                                                                              << ')');
      }
      ctx->AssociateValueAndIValue(bn->output(0), eval.value());
    } else if (converters::node_is_convertable(bn)) {
      AddLayer(ctx, bn);
    } else {
      TORCHTRT_THROW_ERROR(
          "Torch-TensorRT.TorchScript is unable to compile this conditional, a converter or evaluator is not available for node "
          << *bn);
    }
  }

  MapIValues(ctx, b->outputs(), n->outputs(), 0, 0);
}

// TODO: With functionalization pass we may be able to make this into a regular
// evaluator later
void EvaluateLoopBlock(ConversionCtx* ctx, const torch::jit::Node* n) {
  auto max_trip_count = ctx->evaluated_value_map[n->input(0)];
  auto start_cond = ctx->evaluated_value_map[n->input(1)];
  ctx->evaluated_value_map[n->blocks()[0]->inputs()[0]] = torch::jit::IValue(0);
  auto trip_count = ctx->evaluated_value_map[n->blocks()[0]->inputs()[0]];

  MapIValues(ctx, n->inputs(), n->outputs(), 2, 0);

  LOG_DEBUG(ctx->logger, "(Loop Evaluation) Evaluating loop " << *n);
  LOG_DEBUG(ctx->logger, "(Loop Evaluation) Max Trip Count: " << max_trip_count.toInt());
  LOG_DEBUG(ctx->logger, "(Loop Evaluation) Start Condition: " << start_cond.toBool());
  LOG_DEBUG(ctx->logger, "(Loop Evaluation) Current Trip Count: " << trip_count.toInt());

  while (start_cond.toBool() && trip_count.toInt() < max_trip_count.toInt()) {
    MapIValues(ctx, n->outputs(), n->blocks()[0]->inputs(), 0, 1);
    for (auto bn : n->blocks()[0]->nodes()) {
      if (bn->kind() == torch::jit::prim::Loop) {
        EvaluateLoopBlock(ctx, bn);
      } else if (bn->kind() == torch::jit::prim::If) {
        EvaluateConditionalBlock(ctx, bn, true);
      } else {
        TORCHTRT_CHECK(
            evaluators::shouldEvalAtConversionTime(bn),
            "Torch-TensorRT.TorchScript currently can only compile loops that are evaluatable at conversion time but node "
                << *bn << " cannot be evaluated.");
        auto eval = EvaluateNode(ctx, bn);
        if (!eval.value().isTensor()) {
          LOG_DEBUG(ctx->logger, "(Loop Evaluation) Found the value to be: " << eval.value());
        } else {
          LOG_DEBUG(
              ctx->logger,
              "(Loop Evaluation) Found the value to be a tensor (shape " << eval.value().toTensor().sizes() << ')');
        }
        ctx->AssociateValueAndIValue(bn->output(0), eval.value());
      }
    }

    MapIValues(ctx, n->blocks()[0]->outputs(), n->outputs(), 1, 0);
    start_cond = ctx->evaluated_value_map[n->blocks()[0]->outputs()[0]];
    auto new_trip_count = torch::jit::IValue(trip_count.toInt() + 1);
    trip_count.swap(new_trip_count);
    LOG_DEBUG(ctx->logger, "(Loop Evaluation) Condition: " << start_cond.toBool());
    LOG_DEBUG(ctx->logger, "(Loop Evaluation) Current Trip Count: " << trip_count.toInt());
  }
}

void ConvertBlockToNetDef(
    ConversionCtx* ctx,
    const torch::jit::Block* b,
    ConversionInfo& build_info,
    ir::StaticParams& static_params) {
  LOG_INFO(ctx->logger, "Converting Block");
  LOG_DEBUG(ctx->logger, *b->owningGraph());

  auto inputs = b->inputs();
  AddParamsToCtxValueMap(ctx, static_params);
  AddInputs(ctx, inputs, build_info.inputs);

  auto nodes = b->nodes();

  for (const auto n : nodes) {
    bool to_eval = evaluators::shouldEvalAtConversionTime(n);
    bool ignored = isNodeConversionIgnored(n);
    if (n->kind() == torch::jit::prim::Loop) {
      EvaluateLoopBlock(ctx, n);
    } else if (n->kind() == torch::jit::prim::If) {
      EvaluateConditionalBlock(ctx, n);
    } else if (to_eval) {
      auto eval = EvaluateNode(ctx, n);
      if (eval) {
        if (n->outputs().size() > 1) { // For ListUnpack scenario
          if (eval.value().isTuple()) {
            auto eval_list = eval.value().toTuple();
            TORCHTRT_CHECK(
                eval_list->elements().size() == n->outputs().size(),
                "Size of evaluated results: " << eval_list->elements().size()
                                              << " and node outputs size: " << n->outputs().size() << " must match.");
            for (size_t i = 0; i < eval_list->elements().size(); i++) {
              auto eval_output = eval_list.get()->elements()[i];
              LOG_DEBUG(
                  ctx->logger,
                  "Found the evaluated value(s) to be " << eval_output << " for node: " << util::node_info(n));
              ctx->AssociateValueAndIValue(n->output(i), eval_output);
            }
          } else {
            TORCHTRT_THROW_ERROR("Unsupported return type for evaluated node");
          }
        } else if (eval.value().isCustomClass()) {
          auto container = eval.value().toCustomClass<TensorContainer>();
          auto tensor = container->tensor();
          LOG_DEBUG(ctx->logger, "Found the value to be an ITensor of shape: " << tensor->getDimensions());
          ctx->AssociateValueAndTensor(n->output(0), tensor);
        } else if (!eval.value().isTensor()) {
          LOG_DEBUG(ctx->logger, "Found the value to be: " << eval.value());
          ctx->AssociateValueAndIValue(n->output(0), eval.value());
        } else {
          LOG_DEBUG(ctx->logger, "Found the value to be a tensor (shape " << eval.value().toTensor().sizes() << ')');
          ctx->AssociateValueAndIValue(n->output(0), eval.value());
        }
      }
    } else if (!ignored) {
      // Should error out if something fails
      AddLayer(ctx, n);
    } else {
      std::string reason = "";
      if (to_eval) {
        reason += " (to be evaluated)";
      }
      if (ignored) {
        reason += " (explicitly ignored)";
      }
      LOG_DEBUG(ctx->logger, "Skipping Node: " << util::node_info(n) << reason);
    }
  }

  for (const auto n : nodes) {
    ctx->CheckLayerAddition(n);
  }

  auto outputs = b->outputs();
  MarkOutputs(ctx, outputs);
}

// Converts a already lowered block (blocks with no sub blocks) to
// a serialized TensorRT engine that can be deserialized and run

// Probably should consolidate these two functions
std::string ConvertBlockToEngine(
    const torch::jit::Block* b,
    ConversionInfo build_info,
    ir::StaticParams& static_params) {
  ConversionCtx ctx(build_info.engine_settings);
  ConvertBlockToNetDef(&ctx, b, build_info, static_params);
  std::string engine = ctx.SerializeEngine();
  return engine;
}

std::unordered_map<c10::OperatorName, std::string> GetUnsupportedOpsInBlock(const torch::jit::Block* b) {
  std::unordered_map<c10::OperatorName, std::string> unsupported_ops;
  for (const auto n : b->nodes()) {
    if (n->kind() != torch::jit::prim::Loop && n->kind() != torch::jit::prim::If && !OpSupported(n)) {
      auto schema = n->maybeSchema();
      TORCHTRT_CHECK(
          schema,
          "Unable to get schema for Node " << util::node_info(n) << " (conversion.VerifyCoverterSupportForBlock)");
      std::stringstream ss;
      ss << *schema;
      unsupported_ops[schema->operator_name()] = ss.str();
    }
    for (const auto sub_b : n->blocks()) {
      auto sub_b_unsupported_ops = GetUnsupportedOpsInBlock(sub_b);
      unsupported_ops.insert(sub_b_unsupported_ops.begin(), sub_b_unsupported_ops.end());
    }
  }
  return unsupported_ops;
}

std::set<std::string> ConvertableOpsInBlock(const torch::jit::Block* b) {
  std::set<std::string> convertable_ops;
  for (const auto n : b->nodes()) {
    if (n->kind() == torch::jit::prim::Loop || n->kind() == torch::jit::prim::If ||
        converters::node_is_convertable(n)) {
      if (n->blocks().size() > 0) {
        for (const auto sub_b : n->blocks()) {
          auto sub_b_convertable_ops = ConvertableOpsInBlock(sub_b);
          convertable_ops.insert(sub_b_convertable_ops.begin(), sub_b_convertable_ops.end());
        }
      }
      if (converters::node_is_convertable(n)) {
        auto schema = n->maybeSchema();
        TORCHTRT_CHECK(
            schema, "Unable to get schema for Node " << util::node_info(n) << " (conversion.CheckForConvertableOps)");
        std::stringstream ss;
        ss << *schema;
        convertable_ops.insert(ss.str());
      }
    }
  }
  return convertable_ops;
}

bool VerifyConverterSupportForBlock(const torch::jit::Block* b, bool suppress_errors) {
  auto unsupported_ops = GetUnsupportedOpsInBlock(b);

  if (unsupported_ops.size() != 0) {
    std::stringstream unsupported_msg;
    unsupported_msg
        << "Method requested cannot be compiled end to end by Torch-TensorRT.TorchScript.\nUnsupported operators listed below:"
        << std::endl;
    for (auto s : unsupported_ops) {
      unsupported_msg << "  - " << s.second << std::endl;
    }

<<<<<<< HEAD
    LOG_DEBUG(unsupported_msg.str());
=======
    if (!suppress_errors) {
      unsupported_msg
          << "You can either implement converters for these ops in your application or request implementation"
          << std::endl;
      unsupported_msg << "https://www.github.com/nvidia/Torch-TensorRT/issues" << std::endl;
      unsupported_msg << std::endl << "In Module:" << std::endl;

      LOG_ERROR(unsupported_msg.str());
    } else {
      LOG_INFO(unsupported_msg.str());
    }
>>>>>>> 4839b118

    std::unordered_map<std::string, std::unordered_set<std::string>> unsupported_node_locations;
    for (const auto n : b->nodes()) {
      auto schema = n->maybeSchema();
      if (schema) {
        for (const auto& x : unsupported_ops) {
          if (x.first == schema->operator_name()) {
            auto loc = unsupported_node_locations.find(x.second);
            if (loc == unsupported_node_locations.end()) {
              unsupported_node_locations.insert({x.second, {torch_tensorrt::core::util::GetPyTorchSourceCode(n)}});
            } else {
              loc->second.insert(torch_tensorrt::core::util::GetPyTorchSourceCode(n));
            }
          }
        }
      }
    }

    for (const auto& type : unsupported_node_locations) {
      std::stringstream traceback;
      traceback << "Unsupported operator: " << type.first << std::endl;
      for (const auto& str : type.second) {
        traceback << str;
      }
<<<<<<< HEAD
      if (!suppress_errors) {
        LOG_ERROR(traceback.str());
=======
      auto tb_str = traceback.str();
      if (!suppress_errors) {
        LOG_ERROR(tb_str);
      } else {
        LOG_DEBUG(tb_str);
>>>>>>> 4839b118
      }
    }

    return false;
  }

  if (ConvertableOpsInBlock(b).size() == 0) {
    std::stringstream unsupported_msg;
    unsupported_msg
        << "Method requested cannot be compiled by Torch-TensorRT.TorchScript.\nThere is no work to be done since the resulting compiled program will contain an engine that is empty."
        << std::endl;
    unsupported_msg
        << "This may be because there are no operators that can be added to the TensorRT graph or all operators have a resolved compile time value."
        << std::endl;
    if (!suppress_errors) {
      LOG_ERROR(unsupported_msg.str());
    }
    return false;
  }

  else {
    return true;
  }
}

} // namespace conversion
} // namespace core
} // namespace torch_tensorrt<|MERGE_RESOLUTION|>--- conflicted
+++ resolved
@@ -541,9 +541,6 @@
       unsupported_msg << "  - " << s.second << std::endl;
     }
 
-<<<<<<< HEAD
-    LOG_DEBUG(unsupported_msg.str());
-=======
     if (!suppress_errors) {
       unsupported_msg
           << "You can either implement converters for these ops in your application or request implementation"
@@ -555,7 +552,6 @@
     } else {
       LOG_INFO(unsupported_msg.str());
     }
->>>>>>> 4839b118
 
     std::unordered_map<std::string, std::unordered_set<std::string>> unsupported_node_locations;
     for (const auto n : b->nodes()) {
@@ -580,16 +576,12 @@
       for (const auto& str : type.second) {
         traceback << str;
       }
-<<<<<<< HEAD
-      if (!suppress_errors) {
-        LOG_ERROR(traceback.str());
-=======
+
       auto tb_str = traceback.str();
       if (!suppress_errors) {
         LOG_ERROR(tb_str);
       } else {
         LOG_DEBUG(tb_str);
->>>>>>> 4839b118
       }
     }
 
