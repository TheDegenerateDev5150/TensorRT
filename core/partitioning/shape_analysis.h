#include "core/ir/ir.h"
#include "core/partitioning/SegmentedBlock.h"
#include "torch/csrc/jit/ir/ir.h"

namespace trtorch {
namespace core {
namespace partitioning {

std::unordered_map<const torch::jit::Value*, torch::jit::IValue> generateRandomInputs(
    std::unordered_map<const torch::jit::Value*, ir::Input>& input_ranges,
    std::unordered_map<const torch::jit::Value*, c10::optional<at::ScalarType>>& input_types);

void runShapeAnalysis(
    std::vector<SegmentedBlock>& segmented_blocks,
<<<<<<< HEAD
    std::unordered_map<torch::jit::Value*, torch::jit::IValue>& ivalues_maps,
    const PartitionInfo& partition_info);
=======
    std::unordered_map<const torch::jit::Value*, torch::jit::IValue>& ivalues_maps);
>>>>>>> 601ca12a

} // namespace partitioning
} // namespace core
} // namespace trtorch
<|MERGE_RESOLUTION|>--- conflicted
+++ resolved
@@ -1,24 +1,20 @@
-#include "core/ir/ir.h"
-#include "core/partitioning/SegmentedBlock.h"
-#include "torch/csrc/jit/ir/ir.h"
-
-namespace trtorch {
-namespace core {
-namespace partitioning {
-
-std::unordered_map<const torch::jit::Value*, torch::jit::IValue> generateRandomInputs(
-    std::unordered_map<const torch::jit::Value*, ir::Input>& input_ranges,
-    std::unordered_map<const torch::jit::Value*, c10::optional<at::ScalarType>>& input_types);
-
-void runShapeAnalysis(
-    std::vector<SegmentedBlock>& segmented_blocks,
-<<<<<<< HEAD
-    std::unordered_map<torch::jit::Value*, torch::jit::IValue>& ivalues_maps,
-    const PartitionInfo& partition_info);
-=======
-    std::unordered_map<const torch::jit::Value*, torch::jit::IValue>& ivalues_maps);
->>>>>>> 601ca12a
-
-} // namespace partitioning
-} // namespace core
-} // namespace trtorch
+#include "core/ir/ir.h"
+#include "core/partitioning/SegmentedBlock.h"
+#include "torch/csrc/jit/ir/ir.h"
+
+namespace trtorch {
+namespace core {
+namespace partitioning {
+
+std::unordered_map<const torch::jit::Value*, torch::jit::IValue> generateRandomInputs(
+    std::unordered_map<const torch::jit::Value*, ir::Input>& input_ranges,
+    std::unordered_map<const torch::jit::Value*, c10::optional<at::ScalarType>>& input_types);
+
+void runShapeAnalysis(
+    std::vector<SegmentedBlock>& segmented_blocks,
+    std::unordered_map<const torch::jit::Value*, torch::jit::IValue>& ivalues_maps,
+    const PartitionInfo& partition_info);
+
+} // namespace partitioning
+} // namespace core
+} // namespace trtorch