--- conflicted
+++ resolved
@@ -4,11 +4,7 @@
 from functools import partial
 import torch._dynamo as td
 
-<<<<<<< HEAD
 from torch_tensorrt.dynamo import CompilationSettings
-=======
-from torch_tensorrt.dynamo.common import CompilationSettings
->>>>>>> 369f4420
 from torch_tensorrt.dynamo.backend.lowering._decompositions import (
     get_decompositions,
 )
