from __future__ import annotations

import logging
from typing import Any, List, Optional, Tuple

import torch
from torch_tensorrt._Device import Device

logger = logging.getLogger(__name__)

SerializedTensorRTEngineFmt = Tuple[
    str, str, bytes, str, str
]  # Defined in //core/runtime/register_jit_hooks.cpp
SerializedTorchTensorRTModuleFmt = Tuple[
    str, SerializedTensorRTEngineFmt, List[str], List[str]
]


class TorchTensorRTModule(torch.nn.Module):  # type: ignore[misc]
    """TorchTensorRTModule is a PyTorch module which encompasses an arbitrary TensorRT Engine.

    This module is backed by the Torch-TensorRT runtime and is fully compatibile with both
    FX / Python deployments (just ``import torch_tensorrt`` as part of the application) as
    well as TorchScript / C++ deployments since TorchTensorRTModule can be passed to ``torch.jit.trace``
    and then saved.

    The forward function is simpily forward(*args: torch.Tensor) -> Tuple[torch.Tensor] where
    the internal implementation is ``return Tuple(torch.ops.tensorrt.execute_engine(list(inputs), self.engine))``

    > Note: TorchTensorRTModule only supports engines built with explict batch

    Attributes:
        name (str): Name of module (for easier debugging)
        engine (torch.classess.tensorrt.Engine): Torch-TensorRT TensorRT Engine instance, manages [de]serialization, device configuration, profiling
        input_binding_names (List[str]): List of input TensorRT engine binding names in the order they would be passed to the TRT modules
        output_binding_names (List[str]): List of output TensorRT engine binding names in the order they should be returned
    """

    def __init__(
        self,
        serialized_engine: Optional[bytes] = None,
        name: str = "",
        input_binding_names: Optional[List[str]] = None,
        output_binding_names: Optional[List[str]] = None,
        target_device: Device = Device._current_device(),
    ):
        """__init__ method for torch_tensorrt.dynamo.runtime._TorchTensorRTModule.TorchTensorRTModule

        Takes a name, target device, serialized TensorRT engine, and binding names / order and constructs
        a PyTorch ``torch.nn.Module`` around it.

        If binding names are not provided, it is assumed that the engine binding names follow the following convention:

            - [symbol].[index in input / output array]
                - ex. [x.0, x.1, x.2] -> [y.0]

        Args:
            name (str): Name for module
            serialized_engine (bytearray): Serialized TensorRT engine in the form of a bytearray
            input_binding_names (List[str]): List of input TensorRT engine binding names in the order they would be passed to the TRT modules
            output_binding_names (List[str]): List of output TensorRT engine binding names in the order they should be returned
            target_device: (torch_tensorrt.Device): Device to instantiate TensorRT engine on. Must be a compatible device i.e. same GPU model / compute capability as was used to build the engine

        Example:

            ..code-block:: py

                with io.BytesIO() as engine_bytes:
                    engine_bytes.write(trt_engine.serialize())
                    engine_str = engine_bytes.getvalue()

                trt_module = TorchTensorRTModule(
                    engine_str,
                    name="my_module",
                    input_binding_names=["x"],
                    output_binding_names=["output"],
                )

        """
        super(TorchTensorRTModule, self).__init__()

        if not isinstance(serialized_engine, bytearray):
            ValueError("Expected serialized engine as bytearray")

        self.input_binding_names = (
            input_binding_names if input_binding_names is not None else []
        )
        self.output_binding_names = (
            output_binding_names if output_binding_names is not None else []
        )
        self.name = name
<<<<<<< HEAD
        import pdb; pdb.set_trace()
        if serialized_engine != bytearray():
=======

        if serialized_engine is not None:
>>>>>>> 91fcea49
            self.engine = torch.classes.tensorrt.Engine(
                [
                    torch.ops.tensorrt.ABI_VERSION(),
                    self.name + "_engine" if self.name != "" else "tensorrt_engine",
                    target_device._to_serialized_rt_device(),
                    serialized_engine,
                    TorchTensorRTModule._pack_binding_names(self.input_binding_names),
                    TorchTensorRTModule._pack_binding_names(self.output_binding_names),
                ]
            )
        else:
            self.engine = None

    def get_extra_state(self) -> SerializedTorchTensorRTModuleFmt:
        return (
            self.name,
            self.engine.__getstate__() if self.engine is not None else None,
            self.input_binding_names,
            self.output_binding_names,
        )

    def set_extra_state(self, state: SerializedTorchTensorRTModuleFmt) -> None:
        self.name = state[0]
        if state[1] is not None:
            serialized_engine_info = state[1][0]
            import base64

            serialized_engine = base64.b64decode(serialized_engine_info[3])
            self.engine = torch.classes.tensorrt.Engine(
                [
                    serialized_engine_info[0],
                    serialized_engine_info[1],
                    serialized_engine_info[2],
                    serialized_engine,
                    serialized_engine_info[4],
                    serialized_engine_info[5],
                ]
            )
        else:
            self.engine = None

        self.input_binding_names = state[2]
        self.output_binding_names = state[3]

    def forward(self, *inputs: Any) -> torch.Tensor | Tuple[torch.Tensor, ...]:
        """Implementation of the forward pass for a TensorRT engine

        Args:
            *inputs (torch.Tensor): Inputs to the forward function, must all be ``torch.Tensor``

        Returns:
            torch.Tensor or Tuple(torch.Tensor): Result of the engine computation
        """
        if self.engine is None:
            raise RuntimeError("Engine has not been initalized yet.")

        assert len(inputs) == len(
            self.input_binding_names
        ), f"Wrong number of inputs, expected {len(self.input_binding_names)} got {len(inputs)}."

        types: List[bool] = [issubclass(type(i), torch.Tensor) for i in inputs]

        try:
            assert all(types)
        except AssertionError:

            def is_non_tensor(i: Tuple[Any, bool]) -> bool:
                return not i[1]

            non_tensors = [i[0] for i in filter(is_non_tensor, zip(inputs, types))]
            raise RuntimeError(
                f"TorchTensorRTModule expects a flattened list of tensors as input, found non tensors: {non_tensors}"
            )

        outputs: List[torch.Tensor] = torch.ops.tensorrt.execute_engine(
            list(inputs), self.engine
        )

        if len(outputs) == 1:
            return outputs[0]

        return tuple(outputs)

    def enable_profiling(self, profiling_results_dir: Optional[str] = None) -> None:
        """Enable the profiler to collect latency information about the execution of the engine

        Traces can be visualized using https://ui.perfetto.dev/ or compatible alternatives

        Keyword Arguments:
            profiling_results_dir (str): Absolute path to the directory to sort results of profiling.
        """
        if self.engine is None:
            raise RuntimeError("Engine has not been initalized yet.")

        if profiling_results_dir is not None:
            self.engine.profile_path_prefix = profiling_results_dir
        self.engine.enable_profiling()

    def disable_profiling(self) -> None:
        """Disable the profiler"""
        if self.engine is None:
            raise RuntimeError("Engine has not been initalized yet.")

        self.engine.disable_profiling()

    def get_layer_info(self) -> str:
        """Get a JSON string containing the layer information encoded by the TensorRT engine in this module

        Returns:

            str: A JSON string which contains the layer information of the engine incapsulated in this module
        """
        if self.engine is None:
            raise RuntimeError("Engine has not been initalized yet.")

        layer_info: str = self.engine.get_engine_layer_info()
        return layer_info

    def dump_layer_info(self) -> None:
        """Dump layer information encoded by the TensorRT engine in this module to STDOUT"""
        if self.engine is None:
            raise RuntimeError("Engine has not been initalized yet.")

        self.engine.dump_engine_layer_info()

    @staticmethod
    def _pack_binding_names(binding_names: List[str]) -> str:
        delim = torch.ops.tensorrt.SERIALIZED_ENGINE_BINDING_DELIM()[0]
        packed_bindings: str = delim.join(binding_names)
        return packed_bindings<|MERGE_RESOLUTION|>--- conflicted
+++ resolved
@@ -89,13 +89,8 @@
             output_binding_names if output_binding_names is not None else []
         )
         self.name = name
-<<<<<<< HEAD
-        import pdb; pdb.set_trace()
-        if serialized_engine != bytearray():
-=======
 
         if serialized_engine is not None:
->>>>>>> 91fcea49
             self.engine = torch.classes.tensorrt.Engine(
                 [
                     torch.ops.tensorrt.ABI_VERSION(),
